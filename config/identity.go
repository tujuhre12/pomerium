--- conflicted
+++ resolved
@@ -1,11 +1,8 @@
 package config
 
 import (
-<<<<<<< HEAD
+	"fmt"
 	"slices"
-=======
-	"fmt"
->>>>>>> ff26890b
 
 	"github.com/pomerium/pomerium/internal/urlutil"
 	"github.com/pomerium/pomerium/pkg/grpc/identity"
