package handlers

import (
	"bytes"
	"encoding/base64"
	"encoding/json"
	"errors"
	"fmt"
	"hash/fnv"
	"net/http"
	"strconv"
	"time"

	"github.com/rs/cors"

	"github.com/pomerium/pomerium/internal/httputil"
	"github.com/pomerium/pomerium/pkg/cryptutil"
)

// JWKSHandler returns the /.well-known/pomerium/jwks.json handler.
func JWKSHandler(
	rawSigningKey string,
	additionalKeys ...any,
) http.Handler {
	return cors.AllowAll().Handler(httputil.HandlerFunc(func(w http.ResponseWriter, r *http.Request) error {
		var jwks struct {
			Keys []any `json:"keys"`
		}
		if rawSigningKey != "" {
			decodedCert, err := base64.StdEncoding.DecodeString(rawSigningKey)
			if err != nil {
				return httputil.NewError(http.StatusInternalServerError, errors.New("bad base64 encoding for signing key"))
			}
			jwk, err := cryptutil.PublicJWKFromBytes(decodedCert)
			if err != nil {
				return httputil.NewError(http.StatusInternalServerError, errors.New("bad signing key"))
			}
			jwks.Keys = append(jwks.Keys, *jwk)
		}
		jwks.Keys = append(jwks.Keys, additionalKeys...)
<<<<<<< HEAD
		httputil.RenderJSON(w, http.StatusOK, jwks)
=======

		bs, err := json.Marshal(jwks)
		if err != nil {
			return err
		}

		hasher := fnv.New64()
		_, _ = hasher.Write(bs)
		h := hasher.Sum64()

		w.Header().Set("Cache-Control", "max-age=60")
		w.Header().Set("Content-Type", "application/json")
		w.Header().Set("Content-Length", strconv.Itoa(len(bs)))
		w.Header().Set("ETag", fmt.Sprintf(`"%x"`, h))
		http.ServeContent(w, r, "jwks.json", time.Time{}, bytes.NewReader(bs))
>>>>>>> ba07afc2
		return nil
	}))
}<|MERGE_RESOLUTION|>--- conflicted
+++ resolved
@@ -38,9 +38,6 @@
 			jwks.Keys = append(jwks.Keys, *jwk)
 		}
 		jwks.Keys = append(jwks.Keys, additionalKeys...)
-<<<<<<< HEAD
-		httputil.RenderJSON(w, http.StatusOK, jwks)
-=======
 
 		bs, err := json.Marshal(jwks)
 		if err != nil {
@@ -56,7 +53,6 @@
 		w.Header().Set("Content-Length", strconv.Itoa(len(bs)))
 		w.Header().Set("ETag", fmt.Sprintf(`"%x"`, h))
 		http.ServeContent(w, r, "jwks.json", time.Time{}, bytes.NewReader(bs))
->>>>>>> ba07afc2
 		return nil
 	}))
 }