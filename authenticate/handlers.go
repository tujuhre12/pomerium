--- conflicted
+++ resolved
@@ -138,8 +138,8 @@
 		defer span.End()
 
 		state := a.state.Load()
-		options := a.options.Load()
-		idp, err := options.GetIdentityProviderForID(r.FormValue(urlutil.QueryIdentityProviderID))
+		cfg := a.currentConfig.Load()
+		idp, err := cfg.Options.GetIdentityProviderForID(r.FormValue(urlutil.QueryIdentityProviderID))
 		if err != nil {
 			return err
 		}
@@ -192,8 +192,8 @@
 	defer span.End()
 
 	state := a.state.Load()
-	options := a.options.Load()
-	idp, err := options.GetIdentityProviderForID(r.FormValue(urlutil.QueryIdentityProviderID))
+	cfg := a.currentConfig.Load()
+	idp, err := cfg.Options.GetIdentityProviderForID(r.FormValue(urlutil.QueryIdentityProviderID))
 	if err != nil {
 		return err
 	}
@@ -285,31 +285,17 @@
 	ctx, span := trace.StartSpan(r.Context(), "authenticate.SignOut")
 	defer span.End()
 
-<<<<<<< HEAD
 	cfg := a.currentConfig.Load()
 
-	idp, err := a.cfg.getIdentityProvider(cfg, r.FormValue(urlutil.QueryIdentityProviderID))
-=======
-	options := a.options.Load()
-	idp, err := options.GetIdentityProviderForID(r.FormValue(urlutil.QueryIdentityProviderID))
+	authenticator, err := a.cfg.getIdentityProvider(cfg, r.FormValue(urlutil.QueryIdentityProviderID))
 	if err != nil {
 		return err
 	}
 
-	authenticator, err := a.cfg.getIdentityProvider(options, idp.GetId())
->>>>>>> bdd6145e
-	if err != nil {
-		return err
-	}
-
 	rawIDToken := a.revokeSession(ctx, w, r)
 
 	redirectString := ""
-<<<<<<< HEAD
 	signOutURL, err := cfg.Options.GetSignOutRedirectURL()
-=======
-	signOutURL, err := options.GetSignOutRedirectURL()
->>>>>>> bdd6145e
 	if err != nil {
 		return err
 	}
@@ -354,22 +340,15 @@
 		return httputil.NewError(http.StatusUnauthorized, err)
 	}
 
-<<<<<<< HEAD
+	state := a.state.Load()
 	cfg := a.currentConfig.Load()
-=======
->>>>>>> bdd6145e
-	state := a.state.Load()
-	options := a.options.Load()
-	idp, err := options.GetIdentityProviderForID(r.FormValue(urlutil.QueryIdentityProviderID))
+
+	idp, err := cfg.Options.GetIdentityProviderForID(r.FormValue(urlutil.QueryIdentityProviderID))
 	if err != nil {
 		return err
 	}
 
-<<<<<<< HEAD
-	idp, err := a.cfg.getIdentityProvider(cfg, r.FormValue(urlutil.QueryIdentityProviderID))
-=======
-	authenticator, err := a.cfg.getIdentityProvider(options, idp.GetId())
->>>>>>> bdd6145e
+	authenticator, err := a.cfg.getIdentityProvider(cfg, idp.GetId())
 	if err != nil {
 		return err
 	}
@@ -417,12 +396,8 @@
 	ctx, span := trace.StartSpan(r.Context(), "authenticate.getOAuthCallback")
 	defer span.End()
 
-<<<<<<< HEAD
+	state := a.state.Load()
 	cfg := a.currentConfig.Load()
-=======
->>>>>>> bdd6145e
-	state := a.state.Load()
-	options := a.options.Load()
 
 	// Error Authentication Response: rfc6749#section-4.1.2.1 & OIDC#3.1.2.6
 	//
@@ -469,16 +444,12 @@
 		return nil, httputil.NewError(http.StatusBadRequest, err)
 	}
 
-<<<<<<< HEAD
-	idp, err := a.cfg.getIdentityProvider(cfg, idpID)
-=======
-	idp, err := options.GetIdentityProviderForID(redirectURL.Query().Get(urlutil.QueryIdentityProviderID))
+	idp, err := cfg.Options.GetIdentityProviderForID(r.FormValue(urlutil.QueryIdentityProviderID))
 	if err != nil {
 		return nil, err
 	}
 
-	authenticator, err := a.cfg.getIdentityProvider(options, idp.GetId())
->>>>>>> bdd6145e
+	authenticator, err := a.cfg.getIdentityProvider(cfg, idp.GetId())
 	if err != nil {
 		return nil, err
 	}
@@ -629,19 +600,9 @@
 	accessToken *oauth2.Token,
 ) error {
 	state := a.state.Load()
-<<<<<<< HEAD
 	cfg := a.currentConfig.Load()
 
-	idp, err := a.cfg.getIdentityProvider(cfg, r.FormValue(urlutil.QueryIdentityProviderID))
-=======
-	options := a.options.Load()
-	idp, err := options.GetIdentityProviderForID(r.FormValue(urlutil.QueryIdentityProviderID))
-	if err != nil {
-		return err
-	}
-
-	authenticator, err := a.cfg.getIdentityProvider(options, idp.GetId())
->>>>>>> bdd6145e
+	authenticator, err := a.cfg.getIdentityProvider(cfg, r.FormValue(urlutil.QueryIdentityProviderID))
 	if err != nil {
 		return err
 	}
@@ -706,26 +667,18 @@
 // databroker. If successful, it returns the original `id_token` of the session, if failed, returns
 // and empty string.
 func (a *Authenticate) revokeSession(ctx context.Context, w http.ResponseWriter, r *http.Request) string {
-<<<<<<< HEAD
+	state := a.state.Load()
 	cfg := a.currentConfig.Load()
-=======
->>>>>>> bdd6145e
-	state := a.state.Load()
-	options := a.options.Load()
 
 	// clear the user's local session no matter what
 	defer state.sessionStore.ClearSession(w, r)
 
-<<<<<<< HEAD
-	idp, err := a.cfg.getIdentityProvider(cfg, r.FormValue(urlutil.QueryIdentityProviderID))
-=======
-	idp, err := options.GetIdentityProviderForID(r.FormValue(urlutil.QueryIdentityProviderID))
+	idp, err := cfg.Options.GetIdentityProviderForID(r.FormValue(urlutil.QueryIdentityProviderID))
 	if err != nil {
 		return ""
 	}
 
-	authenticator, err := a.cfg.getIdentityProvider(options, idp.GetId())
->>>>>>> bdd6145e
+	authenticator, err := a.cfg.getIdentityProvider(cfg, idp.GetId())
 	if err != nil {
 		return ""
 	}
